pub mod utils;
pub mod driver;
pub mod ir;
<<<<<<< HEAD
pub mod gfx;
=======
pub mod sync;
>>>>>>> 9ccb20cb

pub use driver::types::{Handle, IndexType, UsageBits};

pub mod gpu;
#[cfg(feature = "dx12")]
pub mod gpu_dx12;
#[cfg(feature = "metal")]
pub mod gpu_metal;

#[cfg(
    any(
        all(feature = "dashi-sdl2", feature = "dashi-minifb"),
        all(feature = "dashi-sdl2", feature = "dashi-winit"),
        all(feature = "dashi-minifb", feature = "dashi-winit"),
    )
)]
compile_error!(
    "window backends are mutually exclusive; enable only one of `dashi-sdl2`, `dashi-minifb`, or `dashi-winit`"
);


pub use gpu::*;
#[cfg(feature = "dx12")]
#[allow(unused_imports)]
pub use gpu_dx12::*;
#[cfg(feature = "metal")]
#[allow(unused_imports)]
pub use gpu_metal::*;<|MERGE_RESOLUTION|>--- conflicted
+++ resolved
@@ -1,11 +1,9 @@
 pub mod utils;
 pub mod driver;
-pub mod ir;
-<<<<<<< HEAD
+pub mod ir
 pub mod gfx;
-=======
 pub mod sync;
->>>>>>> 9ccb20cb
+
 
 pub use driver::types::{Handle, IndexType, UsageBits};
 
