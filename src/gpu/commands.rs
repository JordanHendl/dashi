--- conflicted
+++ resolved
@@ -762,9 +762,6 @@
         }
     }
 
-<<<<<<< HEAD
-    fn cmd_bind_pipeline(&mut self, pipeline: Handle<GraphicsPipeline>) {
-=======
     /// Set the active viewport for subsequent draw calls.
     ///
     /// This should be used when the bound pipeline enables the `Viewport`
@@ -786,7 +783,40 @@
                 .cmd_set_viewport(self.cmd_buf, 0, &[vk_viewport]);
         }
     }
-
+  
+    fn cmd_bind_pipeline(&mut self, pipeline: Handle<GraphicsPipeline>) {
+        unsafe {
+               let gfx = self.ctx_ref().gfx_pipelines.get_ref(pipeline).unwrap();
+            self.ctx_ref().device.cmd_bind_pipeline(
+                self.cmd_buf,
+                vk::PipelineBindPoint::GRAPHICS,
+                gfx.raw,
+            );
+        }
+    }
+    pub fn bind_pipeline(&mut self, pipeline: Handle<GraphicsPipeline>) -> Result<(), GPUError> {
+        if self.curr_rp.is_none() {
+            return Err(GPUError::LibraryError());
+        }
+        if self.curr_pipeline == Some(pipeline) {
+            return Ok(());
+        }
+        self.curr_pipeline = Some(pipeline);
+        self.cmd_bind_pipeline(pipeline);
+        Ok(())
+    }
+
+    pub fn begin_drawing(&mut self, info: &DrawBegin) -> Result<(), GPUError> {
+        let pipeline = info.pipeline;
+        let gfx = self.ctx_ref().gfx_pipelines.get_ref(pipeline).unwrap();
+        self.begin_render_pass(&RenderPassBegin {
+            render_pass: gfx.render_pass,
+            viewport: info.viewport,
+            attachments: info.attachments,
+        })?;
+        self.bind_pipeline(pipeline)
+    }
+  
     /// Set the scissor rectangle used for rendering.
     ///
     /// Call this when the pipeline uses the `Scissor` dynamic state.
@@ -799,37 +829,6 @@
             self.ctx_ref()
                 .device
                 .cmd_set_scissor(self.cmd_buf, 0, &[vk_rect]);
-        }
-    }
-
-    pub fn begin_drawing(&mut self, info: &DrawBegin) -> Result<(), GPUError> {
-        let pipeline = info.pipeline;
-        if let Some(gfx) = self.curr_pipeline {
-            if pipeline == gfx {
-                return Ok(());
-            }
-        }
-
->>>>>>> 6c2ac359
-        unsafe {
-            let gfx = self.ctx_ref().gfx_pipelines.get_ref(pipeline).unwrap();
-            self.ctx_ref().device.cmd_bind_pipeline(
-                self.cmd_buf,
-                vk::PipelineBindPoint::GRAPHICS,
-                gfx.raw,
-            );
-
-            let layout = (*self.ctx)
-                .gfx_pipeline_layouts
-                .get_ref(gfx.layout)
-                .unwrap();
-            // Apply dynamic viewport/scissor if requested by the pipeline
-            if layout.dynamic_states.contains(&vk::DynamicState::VIEWPORT) {
-                self.set_viewport(info.viewport);
-            }
-            if layout.dynamic_states.contains(&vk::DynamicState::SCISSOR) {
-                self.set_scissor(info.viewport.scissor);
-            }
         }
     }
 
